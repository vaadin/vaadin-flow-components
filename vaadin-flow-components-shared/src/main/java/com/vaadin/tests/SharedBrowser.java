package com.vaadin.tests;

import java.io.IOException;
import java.lang.reflect.Field;
import java.net.URL;
import java.util.Collections;
<<<<<<< HEAD
import java.util.List;
import java.util.Optional;
=======
import java.util.logging.Level;
import java.util.logging.Logger;
>>>>>>> 13677242

import com.vaadin.testbench.Parameters;
import org.openqa.selenium.WebDriver;
import org.openqa.selenium.html5.WebStorage;
import org.openqa.selenium.logging.LogType;
import org.openqa.selenium.remote.Command;
import org.openqa.selenium.remote.CommandExecutor;
import org.openqa.selenium.remote.DesiredCapabilities;
import org.openqa.selenium.remote.HttpCommandExecutor;
import org.openqa.selenium.remote.RemoteWebDriver;
import org.openqa.selenium.remote.Response;
import org.openqa.selenium.remote.SessionId;
import org.openqa.selenium.remote.http.W3CHttpCommandCodec;
import org.openqa.selenium.remote.http.W3CHttpResponseCodec;

import com.vaadin.testbench.TestBench;
import com.vaadin.testbench.TestBenchDriverProxy;

public class SharedBrowser {
    static final SharedBrowser instance = new SharedBrowser();
    URL url;
    SessionId sessionId;
    private volatile TestBenchDriverProxy driver;

    private static Logger logger = Logger.getLogger(SharedBrowser.class.getName());

    SharedBrowser() {

    }

    TestBenchDriverProxy getDriver(DriverSupplier driverSupplier)
        throws Exception {
        if (driver == null) {
            synchronized (this) {
                if (driver == null) {
                    useDriver(driverSupplier.get());
                    return driver;
                }
            }
        }

        return createDriverFromSession(sessionId, url);
    }

    void clear() {
        if(driver == null) {
            return;
        }
        logger.log(Level.FINE, String.format("Clearing driver for session %s\turl %s", sessionId, url));
        driver.quit();
        driver = null;
        sessionId = null;
        url = null;
    }

    private TestBenchDriverProxy createDriverFromSession(
        final SessionId sessionId, URL command_executor) {
        CommandExecutor executor = new HttpCommandExecutor(command_executor) {

            @Override
            public Response execute(Command command) throws IOException {
                Response response = null;
                if (command.getName() == "newSession") {

                    driver.manage().deleteAllCookies();
                    if (driver instanceof WebStorage) {
                        ((WebStorage)driver).getSessionStorage().clear();
                        ((WebStorage)driver).getLocalStorage().clear();
                    }
                    driver.manage().logs().get(LogType.BROWSER).getAll();
                    driver.get("about:blank");
                    response = new Response();
                    response.setSessionId(sessionId.toString());
                    response.setStatus(0);
                    response.setValue(Collections.<String, String>emptyMap());

                    try {
                        Field commandCodec = this.getClass().getSuperclass()
                            .getDeclaredField("commandCodec");
                        commandCodec.setAccessible(true);
                        commandCodec.set(this, new W3CHttpCommandCodec());

                        Field responseCodec = null;
                        responseCodec = this.getClass().getSuperclass()
                            .getDeclaredField("responseCodec");
                        responseCodec.setAccessible(true);
                        responseCodec.set(this, new W3CHttpResponseCodec());
                    } catch (NoSuchFieldException | IllegalAccessException e) {
                        e.printStackTrace();
                    }

                } else {
                    response = super.execute(command);
                }
                return response;
            }
        };
        logger.log(Level.FINE, String.format("Reusing driver for session %s\turl %s", sessionId, url));

        RemoteWebDriver driver = new RemoteWebDriver(executor,
            new DesiredCapabilities());
        return TestBench.createDriver(driver);
    }

    private void useDriver(WebDriver currentDriver) {
        driver = (TestBenchDriverProxy) currentDriver;
        RemoteWebDriver webDriver = (RemoteWebDriver) driver.getWrappedDriver();
        HttpCommandExecutor executor = (HttpCommandExecutor) webDriver
            .getCommandExecutor();
        url = executor.getAddressOfRemoteServer();
        sessionId = webDriver.getSessionId();
        logger.log(Level.FINE, String.format("Creating driver for session %s\turl %s", sessionId, url));
    }

    public Optional<List<DesiredCapabilities>> getGridBrowsers() {
        List<DesiredCapabilities> result = Parameters.getGridBrowsers();
        if(result.isEmpty()) {
            return Optional.empty();
        }
        return Optional.of(result);
    }

    @FunctionalInterface
    interface DriverSupplier {
        WebDriver get() throws Exception;
    }
}<|MERGE_RESOLUTION|>--- conflicted
+++ resolved
@@ -4,15 +4,11 @@
 import java.lang.reflect.Field;
 import java.net.URL;
 import java.util.Collections;
-<<<<<<< HEAD
 import java.util.List;
 import java.util.Optional;
-=======
 import java.util.logging.Level;
 import java.util.logging.Logger;
->>>>>>> 13677242
 
-import com.vaadin.testbench.Parameters;
 import org.openqa.selenium.WebDriver;
 import org.openqa.selenium.html5.WebStorage;
 import org.openqa.selenium.logging.LogType;
@@ -59,7 +55,7 @@
         if(driver == null) {
             return;
         }
-        logger.log(Level.FINE, String.format("Clearing driver for session %s\turl %s", sessionId, url));
+        System.out.println(String.format("Clearing driver for session %s\turl %s", sessionId, url));
         driver.quit();
         driver = null;
         sessionId = null;

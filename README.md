--- conflicted
+++ resolved
@@ -54,15 +54,13 @@
 It expects `TBLICENSE` and `TBHUB` variables when run in the CI server.
 Optionally it's possible to run just a bunch of modules e.g. `./build.sh grid combo-box`
 
-<<<<<<< HEAD
 ## Update package version for `@NpmPackage` in all files
 There are scripts available for updating the `@NpmPackage` annotation to its latest patch version:
 - `./scripts/updateNpmVer.js`
-=======
+
 ## Update Webjars
 There is script available for updating the webjars version used in the projects. This can be triggered by running:
 - `./scripts/updateWebjars.js`
->>>>>>> d368c728
 
 ## Using the component in a Flow application
 To use the component in an application using maven,

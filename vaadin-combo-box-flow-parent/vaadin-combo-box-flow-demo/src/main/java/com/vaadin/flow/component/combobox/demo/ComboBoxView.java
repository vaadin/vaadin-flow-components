--- conflicted
+++ resolved
@@ -72,14 +72,10 @@
         valueChangeEvent();
         customValues();
         storingCustomValues();
-<<<<<<< HEAD
+        autoOpenDisabled();
         lazyLoading(); // Lazy loading
         lazyLoadingWithExactItemCount();
         lazyLoadingWithCustomItemCountEstimate();
-=======
-        autoOpenDisabled();
-        lazyLoading();
->>>>>>> c221ef5f
         pagedRepository();
         helperText();
         configurationForRequired(); // Validation
@@ -292,7 +288,7 @@
          * that is shown in its current view "window". The data is provided
          * based on string filter, offset and limit.
          *
-         * When the user scrolls to the end, combo box will automatically 
+         * When the user scrolls to the end, combo box will automatically
          * extend and fetch more items until the backend runs out of items.
          */
         comboBox.setItems(

--- conflicted
+++ resolved
@@ -18,11 +18,7 @@
     <dependency>
       <groupId>org.webjars.bowergithub.vaadin</groupId>
       <artifactId>vaadin-text-field</artifactId>
-<<<<<<< HEAD
-      <version>2.6.3</version>
-=======
       <version>2.8.0</version>
->>>>>>> 997888f3
     </dependency>
     <dependency>
       <groupId>org.webjars.bowergithub.vaadin</groupId>
@@ -92,11 +88,7 @@
     <dependency>
       <groupId>org.webjars.bowergithub.vaadin</groupId>
       <artifactId>vaadin-overlay</artifactId>
-<<<<<<< HEAD
-      <version>3.4.1</version>
-=======
       <version>3.5.1</version>
->>>>>>> 997888f3
     </dependency>
     <dependency>
       <groupId>org.webjars.bowergithub.polymerelements</groupId>

<?xml version="1.0" encoding="UTF-8"?>
<project xmlns="http://maven.apache.org/POM/4.0.0"
    xmlns:xsi="http://www.w3.org/2001/XMLSchema-instance"
    xsi:schemaLocation="http://maven.apache.org/POM/4.0.0 http://maven.apache.org/xsd/maven-4.0.0.xsd">
    <modelVersion>4.0.0</modelVersion>

    <parent>
        <groupId>com.vaadin</groupId>
        <artifactId>flow-component-base</artifactId>
        <version>3.1-SNAPSHOT</version>
    </parent>

    <artifactId>vaadin-grid-flow-parent</artifactId>
    <version>5.1-SNAPSHOT</version>
    <packaging>pom</packaging>
    <name>Vaadin Grid Flow Parent</name>

    <properties>
<<<<<<< HEAD
        <contextmenu.version>4.0-SNAPSHOT</contextmenu.version>
        <flow.version>3.1-SNAPSHOT</flow.version>
=======
        <contextmenu.version>4.1-SNAPSHOT</contextmenu.version>
>>>>>>> a53b908c
    </properties>

   <repositories>
        <!-- repositories are configured in parent but still need this
             when parent is a snapshot -->
        <repository>
            <id>vaadin-prereleases</id>
            <url>https://maven.vaadin.com/vaadin-prereleases</url>
            <releases>
                <enabled>true</enabled>
            </releases>
            <snapshots>
                <enabled>true</enabled>
            </snapshots>
        </repository>
    </repositories>
    <pluginRepositories>
        <pluginRepository>
            <id>vaadin-prereleases</id>
            <url>https://maven.vaadin.com/vaadin-prereleases</url>
            <snapshots>
                <enabled>true</enabled>
            </snapshots>
        </pluginRepository>
    </pluginRepositories>

    <modules>
        <module>vaadin-grid-flow</module>
        <module>vaadin-grid-testbench</module>
        <module>vaadin-grid-flow-demo</module>
    </modules>

    <profiles>
        <profile>
            <id>default</id>
            <activation>
                <property>
                    <name>!release</name>
                </property>
            </activation>
            <modules>
                <module>vaadin-grid-flow-integration-tests</module>
            </modules>
        </profile>
    </profiles>
</project><|MERGE_RESOLUTION|>--- conflicted
+++ resolved
@@ -16,12 +16,7 @@
     <name>Vaadin Grid Flow Parent</name>
 
     <properties>
-<<<<<<< HEAD
-        <contextmenu.version>4.0-SNAPSHOT</contextmenu.version>
-        <flow.version>3.1-SNAPSHOT</flow.version>
-=======
         <contextmenu.version>4.1-SNAPSHOT</contextmenu.version>
->>>>>>> a53b908c
     </properties>
 
    <repositories>

--- conflicted
+++ resolved
@@ -77,25 +77,15 @@
         if (dataProviderListenerRegistration != null) {
             dataProviderListenerRegistration.remove();
         }
-<<<<<<< HEAD
         dataProviderListenerRegistration = dataProvider
                 .addDataProviderListener(event -> {
                     if (event instanceof DataRefreshEvent) {
                         refresh(((DataRefreshEvent<ITEM>) event).getItem());
                     } else {
+                        clear();
                         rebuild();
                     }
                 });
-=======
-        dataProviderListenerRegistration = dataProvider.addDataProviderListener(event -> {
-            if (event instanceof DataRefreshEvent) {
-                refresh(((DataRefreshEvent<ITEM>) event).getItem());
-            } else {
-                clear();
-                rebuild();
-            }
-        });
->>>>>>> 2c09356e
         rebuild();
     }
 

--- conflicted
+++ resolved
@@ -74,7 +74,9 @@
   $cmd || exit 1
 fi
 
-<<<<<<< HEAD
+cmd="node scripts/mergeITs.js "`echo $elements`
+tcLog "Merge IT modules - $cmd"
+$cmd || exit 1
 [ -z "$TESTS_IN_PARALLEL" ] && TESTS_IN_PARALLEL=1
 [ -n "$TBLICENSE" ] && args="$args -Dvaadin.testbench.developer.license=$TBLICENSE"
 [ -n "$TBHUB" ] && args="$args -Dtest.use.hub=true -Dcom.vaadin.testbench.Parameters.hubHostname=$TBHUB"
@@ -86,14 +88,6 @@
 fi
 echo "$args"
 
-=======
-cmd="node scripts/mergeITs.js "`echo $elements`
-tcLog "Merge IT modules - $cmd"
-$cmd || exit 1
-
-[ -n "$TBLICENSE" ] && args="$args -Dvaadin.testbench.developer.license=$TBLICENSE"
-[ -n "$TBHUB" ] && args="$args -Dtest.use.hub=true -Dcom.vaadin.testbench.Parameters.hubHostname=$TBHUB"
->>>>>>> e8950fb4
 if [ "$TBHUB" = "localhost" ]
 then
     tcLog 'Installing docker image with standalone-chrome'
@@ -103,13 +97,9 @@
     docker run --name standalone-chrome --net=host --rm -d -v /dev/shm:/dev/shm  selenium/standalone-chrome
 fi
 
-<<<<<<< HEAD
 args="$args -Dfailsafe.forkCount=$FORK_COUNT -Dfailsafe.rerunFailingTestsCount=2 -B -q"
 
 if [ -n "$modules" ] && [ -z "$USE_MERGED_MODULE" ]
-=======
-if [ -n "$modules" ]
->>>>>>> e8950fb4
 then
   ### Run IT's in original modules
   cmd="mvn clean verify $args -pl $modules"
@@ -120,13 +110,10 @@
 then
   mode="-Dfailsafe.forkCount=$processors -Dcom.vaadin.testbench.Parameters.testsInParallel=$parallel"
   ### Run IT's in merged module
-<<<<<<< HEAD
+  cmd="mvn verify -B -Drun-it -Drelease $mode $args -pl integration-tests"
+  tcLog "Running merged ITs - mvn verify -B -Drun-it -Drelease -pl integration-tests ..."
   cmd="mvn verify -Drun-it -Drelease "-Dcom.vaadin.testbench.Parameters.testsInParallel=$TESTS_IN_PARALLEL" $args -pl integration-tests"
   tcLog "Running merged ITs - mvn verify -Drun-it -Drelease -pl integration-tests ..."
-=======
-  cmd="mvn verify -B -Drun-it -Drelease $mode $args -pl integration-tests"
-  tcLog "Running merged ITs - mvn verify -B -Drun-it -Drelease -pl integration-tests ..."
->>>>>>> e8950fb4
   echo $cmd
   # set -o pipefail
 

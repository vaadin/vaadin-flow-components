#!/bin/bash

processors=3

if [ -n "$1" ]
then
  for i in $*
  do
    case $i in
      [1-9]|[0-9][0-9])
        processors=$i
        ;;
      *)
        modules=vaadin-$i-flow-parent/vaadin-$i-flow-integration-tests,$modules
        elements="$elements $i"
       ;;
     esac
  done
fi

tcMsg() (
  { set +x; } 2> /dev/null
  echo "##teamcity[$1]"
)
# open a block in the TC tree output
tcLog() {
  [ -n "$inblock" ] && tcMsg "blockClosed name='$inblock'"
  inblock="$1"
  tcMsg "blockOpened name='$inblock'"
}
# log in TC
tcStatus() {
  { set +x; } 2> /dev/null
  [ "$1" = "0" ] && status=SUCCESS || status=FAILURE
  tcMsg "buildStatus status='$status' text='$1'"
}

tcLog 'Show info'
java -version
mvn -version
node --version
npm --version
uname -a

cmd="npm install --silent --quiet --no-progress"
tcLog "Install NPM packages - $cmd"
$cmd || exit 1

cmd="scripts/mergeITs.js "`echo $elements`
tcLog "Merge IT modules - $cmd"
$cmd || exit 1

cmd="mvn install -DskipTests -Drelease -B -T C$processors"
tcLog "Installing flow components - $cmd"
<<<<<<< HEAD
$cmd
# args="-B -Dvaadin.pnpm.enable=true"
# tcLog 'Running npm install in merged ITs'
# cmd="mvn flow:build-frontend $args -Drun-it -pl integration-tests"
# echo $cmd
# $cmd
=======
$cmd || exit 1

if [ -n "$BUILD" ]
then
  cmd="mvn test -B -Drun-it -T C$processors"
  tcLog "Unit-Testing - $cmd"
  $cmd
fi
>>>>>>> 13677242

[ -n "$TBLICENSE" ] && args="$args -Dvaadin.testbench.developer.license=$TBLICENSE"
[ -n "$TBHUB" ] && args="$args -Dtest.use.hub=true -Dcom.vaadin.testbench.Parameters.hubHostname=$TBHUB"
if [ -n "$SAUCE_USER" ]
then
   test -n  "$SAUCE_ACCESS_KEY" || { echo "\$SAUCE_ACCESS_KEY needs to be defined to use Saucelabs" >&2 ; exit 1; }
   args="$args -P saucelabs -Dtest.use.hub=true -Dsauce.user=$SAUCE_USER -Dsauce.sauceAccessKey=$SAUCE_ACCESS_KEY"
fi

echo "$args"

if [ "$TBHUB" = "localhost" ]
then
    tcLog 'Installing docker image with standalone-chrome'
    trap "echo Terminating docker; docker stop standalone-chrome" EXIT
    docker pull selenium/standalone-chrome
    docker image prune -f
    docker run --name standalone-chrome --net=host --rm -d -v /dev/shm:/dev/shm  selenium/standalone-chrome
fi

args="$args -Dfailsafe.forkCount=$processors -Dfailsafe.rerunFailingTestsCount=2 -B -q"

if [ -n "$modules" ]
then
  ### Run IT's in original modules
  cmd="mvn clean verify $args -pl $modules"
  tcLog "Running module ITs - mvn clean verify -pl ..."
  echo $cmd
  $cmd
elif [ -z "$BUILD" ]
then
  ### Run IT's in merged module
  cmd="mvn verify -Drun-it -Drelease -Dcom.vaadin.testbench.Parameters.testsInParallel=1 $args -pl integration-tests"
  tcLog "Running merged ITs - mvn verify -Drun-it -Drelease -pl integration-tests ..."
  echo $cmd
  $cmd
fi<|MERGE_RESOLUTION|>--- conflicted
+++ resolved
@@ -52,14 +52,6 @@
 
 cmd="mvn install -DskipTests -Drelease -B -T C$processors"
 tcLog "Installing flow components - $cmd"
-<<<<<<< HEAD
-$cmd
-# args="-B -Dvaadin.pnpm.enable=true"
-# tcLog 'Running npm install in merged ITs'
-# cmd="mvn flow:build-frontend $args -Drun-it -pl integration-tests"
-# echo $cmd
-# $cmd
-=======
 $cmd || exit 1
 
 if [ -n "$BUILD" ]
@@ -68,7 +60,6 @@
   tcLog "Unit-Testing - $cmd"
   $cmd
 fi
->>>>>>> 13677242
 
 [ -n "$TBLICENSE" ] && args="$args -Dvaadin.testbench.developer.license=$TBLICENSE"
 [ -n "$TBHUB" ] && args="$args -Dtest.use.hub=true -Dcom.vaadin.testbench.Parameters.hubHostname=$TBHUB"
@@ -77,7 +68,6 @@
    test -n  "$SAUCE_ACCESS_KEY" || { echo "\$SAUCE_ACCESS_KEY needs to be defined to use Saucelabs" >&2 ; exit 1; }
    args="$args -P saucelabs -Dtest.use.hub=true -Dsauce.user=$SAUCE_USER -Dsauce.sauceAccessKey=$SAUCE_ACCESS_KEY"
 fi
-
 echo "$args"
 
 if [ "$TBHUB" = "localhost" ]
